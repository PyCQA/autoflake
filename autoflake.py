#!/usr/bin/env python
# Copyright (C) 2012-2019 Steven Myint
#
# Permission is hereby granted, free of charge, to any person obtaining
# a copy of this software and associated documentation files (the
# "Software"), to deal in the Software without restriction, including
# without limitation the rights to use, copy, modify, merge, publish,
# distribute, sublicense, and/or sell copies of the Software, and to
# permit persons to whom the Software is furnished to do so, subject to
# the following conditions:
#
# The above copyright notice and this permission notice shall be included
# in all copies or substantial portions of the Software.
#
# THE SOFTWARE IS PROVIDED "AS IS", WITHOUT WARRANTY OF ANY KIND,
# EXPRESS OR IMPLIED, INCLUDING BUT NOT LIMITED TO THE WARRANTIES OF
# MERCHANTABILITY, FITNESS FOR A PARTICULAR PURPOSE AND NONINFRINGEMENT.
# IN NO EVENT SHALL THE AUTHORS OR COPYRIGHT HOLDERS BE LIABLE FOR ANY
# CLAIM, DAMAGES OR OTHER LIABILITY, WHETHER IN AN ACTION OF CONTRACT,
# TORT OR OTHERWISE, ARISING FROM, OUT OF OR IN CONNECTION WITH THE
# SOFTWARE OR THE USE OR OTHER DEALINGS IN THE SOFTWARE.
"""Removes unused imports and unused variables as reported by pyflakes."""
import ast
import collections
import difflib
import fnmatch
import io
import logging
import os
import re
import signal
import string
import sys
import tokenize

import distutils.sysconfig
import pyflakes.api
import pyflakes.messages
import pyflakes.reporter


__version__ = '1.4'


_LOGGER = logging.getLogger('autoflake')
_LOGGER.propagate = False

ATOMS = frozenset([tokenize.NAME, tokenize.NUMBER, tokenize.STRING])

EXCEPT_REGEX = re.compile(r'^\s*except [\s,()\w]+ as \w+:$')
PYTHON_SHEBANG_REGEX = re.compile(r'^#!.*\bpython[3]?\b\s*$')

MAX_PYTHON_FILE_DETECTION_BYTES = 1024


def standard_paths():
    """Yield paths to standard modules."""
    for is_plat_spec in [True, False]:

        # Yield lib paths.
        path = distutils.sysconfig.get_python_lib(standard_lib=True,
                                                  plat_specific=is_plat_spec)
        yield from os.listdir(path)

        # Yield lib-dynload paths.
        dynload_path = os.path.join(path, 'lib-dynload')
        if os.path.isdir(dynload_path):
            yield from os.listdir(dynload_path)


def standard_package_names():
    """Yield standard module names."""
    for name in standard_paths():
        if name.startswith('_') or '-' in name:
            continue

        if '.' in name and not name.endswith(("so", "py", "pyc")):
            continue

        yield name.split('.')[0]


IMPORTS_WITH_SIDE_EFFECTS = {'antigravity', 'rlcompleter', 'this'}

# In case they are built into CPython.
BINARY_IMPORTS = {'datetime', 'grp', 'io', 'json', 'math', 'multiprocessing',
                  'parser', 'pwd', 'string', 'operator', 'os', 'sys', 'time'}

SAFE_IMPORTS = (frozenset(standard_package_names()) -
                IMPORTS_WITH_SIDE_EFFECTS |
                BINARY_IMPORTS)


def unused_import_line_numbers(messages):
    """Yield line numbers of unused imports."""
    for message in messages:
        if isinstance(message, pyflakes.messages.UnusedImport):
            yield message.lineno


def unused_import_module_name(messages):
    """Yield line number and module name of unused imports."""
    pattern = r'\'(.+?)\''
    for message in messages:
        if isinstance(message, pyflakes.messages.UnusedImport):
            module_name = re.search(pattern, str(message))
            if module_name:
                module_name = module_name.group()[1:-1]
                yield (message.lineno, module_name)


def star_import_used_line_numbers(messages):
    """Yield line number of star import usage."""
    for message in messages:
        if isinstance(message, pyflakes.messages.ImportStarUsed):
            yield message.lineno


def star_import_usage_undefined_name(messages):
    """Yield line number, undefined name, and its possible origin module."""
    for message in messages:
        if isinstance(message, pyflakes.messages.ImportStarUsage):
            undefined_name = message.message_args[0]
            module_name = message.message_args[1]
            yield (message.lineno, undefined_name, module_name)


def unused_variable_line_numbers(messages):
    """Yield line numbers of unused variables."""
    for message in messages:
        if isinstance(message, pyflakes.messages.UnusedVariable):
            yield message.lineno


def duplicate_key_line_numbers(messages, source):
    """Yield line numbers of duplicate keys."""
    messages = [
        message for message in messages
        if isinstance(message, pyflakes.messages.MultiValueRepeatedKeyLiteral)]

    if messages:
        # Filter out complex cases. We don't want to bother trying to parse
        # this stuff and get it right. We can do it on a key-by-key basis.

        key_to_messages = create_key_to_messages_dict(messages)

        lines = source.split('\n')

        for (key, messages) in key_to_messages.items():
            good = True
            for message in messages:
                line = lines[message.lineno - 1]
                key = message.message_args[0]

                if not dict_entry_has_key(line, key):
                    good = False

            if good:
                for message in messages:
                    yield message.lineno


def create_key_to_messages_dict(messages):
    """Return dict mapping the key to list of messages."""
    dictionary = collections.defaultdict(lambda: [])
    for message in messages:
        dictionary[message.message_args[0]].append(message)
    return dictionary


def check(source):
    """Return messages from pyflakes."""
    reporter = ListReporter()
    try:
        pyflakes.api.check(source, filename='<string>', reporter=reporter)
    except (AttributeError, RecursionError, UnicodeDecodeError):
        pass
    return reporter.messages


class StubFile:
    """Stub out file for pyflakes."""

    def write(self, *_):
        """Stub out."""


class ListReporter(pyflakes.reporter.Reporter):
    """Accumulate messages in messages list."""

    def __init__(self):
        """Initialize.

        Ignore errors from Reporter.
        """
        ignore = StubFile()
        pyflakes.reporter.Reporter.__init__(self, ignore, ignore)
        self.messages = []

    def flake(self, message):
        """Accumulate messages."""
        self.messages.append(message)


def extract_package_name(line):
    """Return package name in import statement."""
    assert '\\' not in line
    assert '(' not in line
    assert ')' not in line
    assert ';' not in line

    if line.lstrip().startswith(('import', 'from')):
        word = line.split()[1]
    else:
        # Ignore doctests.
        return None

    package = word.split('.')[0]
    assert ' ' not in package

    return package


def multiline_import(line, previous_line=''):
    """Return True if import is spans multiples lines."""
    for symbol in '()':
        if symbol in line:
            return True

    return multiline_statement(line, previous_line)


def multiline_statement(line, previous_line=''):
    """Return True if this is part of a multiline statement."""
    for symbol in '\\:;':
        if symbol in line:
            return True

    sio = io.StringIO(line)
    try:
        list(tokenize.generate_tokens(sio.readline))
        return previous_line.rstrip().endswith('\\')
    except (SyntaxError, tokenize.TokenError):
        return True


class PendingFix:
    """Allows a rewrite operation to span multiple lines.

    In the main rewrite loop, every time a helper function returns a
    ``PendingFix`` object instead of a string, this object will be called
    with the following line.
    """

    def __init__(self, line):
        """Analyse and store the first line."""
        self.accumulator = collections.deque([line])

    def __call__(self, line):
        """Process line considering the accumulator.

        Return self to keep processing the following lines or a string
        with the final result of all the lines processed at once.
        """
        raise NotImplementedError("Abstract method needs to be overwritten")


def _valid_char_in_line(char, line):
    """Return True if a char appears in the line and is not commented."""
    comment_index = line.find('#')
    char_index = line.find(char)
    valid_char_in_line = (
        char_index >= 0 and
        (comment_index > char_index or comment_index < 0)
    )
    return valid_char_in_line


def _top_module(module_name):
    """Return the name of the top level module in the hierarchy."""
    if module_name[0] == '.':
        return '%LOCAL_MODULE%'
    return module_name.split('.')[0]


def _modules_to_remove(unused_modules, safe_to_remove=SAFE_IMPORTS):
    """Discard unused modules that are not safe to remove from the list."""
    return [x for x in unused_modules if _top_module(x) in safe_to_remove]


def _segment_module(segment):
    """Extract the module identifier inside the segment.

    It might be the case the segment does not have a module (e.g. is composed
    just by a parenthesis or line continuation and whitespace). In this
    scenario we just keep the segment... These characters are not valid in
    identifiers, so they will never be contained in the list of unused modules
    anyway.
    """
    return segment.strip(string.whitespace + ',\\()') or segment


class FilterMultilineImport(PendingFix):
    """Remove unused imports from multiline import statements.

    This class handles both the cases: "from imports" and "direct imports".

    Some limitations exist (e.g. imports with comments, lines joined by ``;``,
    etc). In these cases, the statement is left unchanged to avoid problems.
    """

    IMPORT_RE = re.compile(r'\bimport\b\s*')
    INDENTATION_RE = re.compile(r'^\s*')
    BASE_RE = re.compile(r'\bfrom\s+([^ ]+)')
    SEGMENT_RE = re.compile(
        r'([^,\s]+(?:[\s\\]+as[\s\\]+[^,\s]+)?[,\s\\)]*)', re.M)
    # ^ module + comma + following space (including new line and continuation)
    IDENTIFIER_RE = re.compile(r'[^,\s]+')

    def __init__(self, line, unused_module=(), remove_all_unused_imports=False,
                 safe_to_remove=SAFE_IMPORTS, previous_line=''):
        """Receive the same parameters as ``filter_unused_import``."""
        self.remove = unused_module
        self.parenthesized = '(' in line
        self.from_, imports = self.IMPORT_RE.split(line, maxsplit=1)
        match = self.BASE_RE.search(self.from_)
        self.base = match.group(1) if match else None
        self.give_up = False

        if not remove_all_unused_imports:
            if self.base and _top_module(self.base) not in safe_to_remove:
                self.give_up = True
            else:
                self.remove = _modules_to_remove(self.remove, safe_to_remove)

        if '\\' in previous_line:
            # Ignore tricky things like "try: \<new line> import" ...
            self.give_up = True

        self.analyze(line)

        PendingFix.__init__(self, imports)

    def is_over(self, line=None):
        """Return True if the multiline import statement is over."""
        line = line or self.accumulator[-1]

        if self.parenthesized:
            return _valid_char_in_line(')', line)

        return not _valid_char_in_line('\\', line)

    def analyze(self, line):
        """Decide if the statement will be fixed or left unchanged."""
        if any(ch in line for ch in ';:#'):
            self.give_up = True

    def fix(self, accumulated):
        """Given a collection of accumulated lines, fix the entire import."""
        old_imports = ''.join(accumulated)
        ending = get_line_ending(old_imports)
        # Split imports into segments that contain the module name +
        # comma + whitespace and eventual <newline> \ ( ) chars
        segments = [x for x in self.SEGMENT_RE.findall(old_imports) if x]
        modules = [_segment_module(x) for x in segments]
        keep = _filter_imports(modules, self.base, self.remove)

        # Short-circuit if no import was discarded
        if len(keep) == len(segments):
            return self.from_ + 'import ' + ''.join(accumulated)

        fixed = ''
        if keep:
            # Since it is very difficult to deal with all the line breaks and
            # continuations, let's use the code layout that already exists and
            # just replace the module identifiers inside the first N-1 segments
            # + the last segment
            templates = list(zip(modules, segments))
            templates = templates[:len(keep)-1] + templates[-1:]
            # It is important to keep the last segment, since it might contain
            # important chars like `)`
            fixed = ''.join(
                template.replace(module, keep[i])
                for i, (module, template) in enumerate(templates)
            )

            # Fix the edge case: inline parenthesis + just one surviving import
            if self.parenthesized and any(ch not in fixed for ch in '()'):
                fixed = fixed.strip(string.whitespace + '()') + ending

        # Replace empty imports with a "pass" statement
        empty = len(fixed.strip(string.whitespace + '\\(),')) < 1
        if empty:
            indentation = self.INDENTATION_RE.search(self.from_).group(0)
            return indentation + 'pass' + ending

        return self.from_ + 'import ' + fixed

    def __call__(self, line=None):
        """Accumulate all the lines in the import and then trigger the fix."""
        if line:
            self.accumulator.append(line)
            self.analyze(line)
        if not self.is_over(line):
            return self
        if self.give_up:
            return self.from_ + 'import ' + ''.join(self.accumulator)

        return self.fix(self.accumulator)


def _filter_imports(imports, parent=None, unused_module=()):
    # We compare full module name (``a.module`` not `module`) to
    # guarantee the exact same module as detected from pyflakes.
    sep = '' if parent and parent[-1] == '.' else '.'

    def full_name(name):
        return name if parent is None else parent + sep + name

    return [x for x in imports if full_name(x) not in unused_module]


def filter_from_import(line, unused_module):
    """Parse and filter ``from something import a, b, c``.

    Return line without unused import modules, or `pass` if all of the
    module in import is unused.
    """
    (indentation, imports) = re.split(pattern=r'\bimport\b',
                                      string=line, maxsplit=1)
    base_module = re.search(pattern=r'\bfrom\s+([^ ]+)',
                            string=indentation).group(1)

    imports = re.split(pattern=r'\s*,\s*', string=imports.strip())
    filtered_imports = _filter_imports(imports, base_module, unused_module)

    # All of the import in this statement is unused
    if not filtered_imports:
        return get_indentation(line) + 'pass' + get_line_ending(line)

    indentation += 'import '

    return (
        indentation +
        ', '.join(sorted(filtered_imports)) +
        get_line_ending(line))


def break_up_import(line):
    """Return line with imports on separate lines."""
    assert '\\' not in line
    assert '(' not in line
    assert ')' not in line
    assert ';' not in line
    assert '#' not in line
    assert not line.lstrip().startswith('from')

    newline = get_line_ending(line)
    if not newline:
        return line

    (indentation, imports) = re.split(pattern=r'\bimport\b',
                                      string=line, maxsplit=1)

    indentation += 'import '
    assert newline

    return ''.join([indentation + i.strip() + newline
                    for i in sorted(imports.split(','))])


def filter_code(source, additional_imports=None,
                expand_star_imports=False,
                remove_all_unused_imports=False,
                remove_duplicate_keys=False,
                remove_unused_variables=False,
                ignore_init_module_imports=False,
                ):
    """Yield code with unused imports removed."""
    imports = SAFE_IMPORTS
    if additional_imports:
        imports |= frozenset(additional_imports)
    del additional_imports

    messages = check(source)

    if ignore_init_module_imports:
        marked_import_line_numbers = frozenset()
    else:
        marked_import_line_numbers = frozenset(
            unused_import_line_numbers(messages))
    marked_unused_module = collections.defaultdict(lambda: [])
    for line_number, module_name in unused_import_module_name(messages):
        marked_unused_module[line_number].append(module_name)

    if expand_star_imports and not (
        # See explanations in #18.
        re.search(r'\b__all__\b', source) or
        re.search(r'\bdel\b', source)
    ):
        marked_star_import_line_numbers = frozenset(
            star_import_used_line_numbers(messages))
        if len(marked_star_import_line_numbers) > 1:
            # Auto expanding only possible for single star import
            marked_star_import_line_numbers = frozenset()
        else:
            undefined_names = []
            for line_number, undefined_name, _ \
                    in star_import_usage_undefined_name(messages):
                undefined_names.append(undefined_name)
            if not undefined_names:
                marked_star_import_line_numbers = frozenset()
    else:
        marked_star_import_line_numbers = frozenset()

    if remove_unused_variables:
        marked_variable_line_numbers = frozenset(
            unused_variable_line_numbers(messages))
    else:
        marked_variable_line_numbers = frozenset()

    if remove_duplicate_keys:
        marked_key_line_numbers = frozenset(
            duplicate_key_line_numbers(messages, source))
    else:
        marked_key_line_numbers = frozenset()

    line_messages = get_messages_by_line(messages)

    sio = io.StringIO(source)
    previous_line = ''
    result = None
    for line_number, line in enumerate(sio.readlines(), start=1):
        if isinstance(result, PendingFix):
            result = result(line)
        elif '#' in line:
            result = line
        elif line_number in marked_import_line_numbers:
            result = filter_unused_import(
                line,
                unused_module=marked_unused_module[line_number],
                remove_all_unused_imports=remove_all_unused_imports,
                imports=imports,
                previous_line=previous_line)
        elif line_number in marked_variable_line_numbers:
            result = filter_unused_variable(line)
        elif line_number in marked_key_line_numbers:
            result = filter_duplicate_key(line, line_messages[line_number],
                                          line_number, marked_key_line_numbers,
                                          source)
        elif line_number in marked_star_import_line_numbers:
            result = filter_star_import(line, undefined_names)
        else:
            result = line

        if not isinstance(result, PendingFix):
            yield result

        previous_line = line


def get_messages_by_line(messages):
    """Return dictionary that maps line number to message."""
    line_messages = {}
    for message in messages:
        line_messages[message.lineno] = message
    return line_messages


def filter_star_import(line, marked_star_import_undefined_name):
    """Return line with the star import expanded."""
    undefined_name = sorted(set(marked_star_import_undefined_name))
    return re.sub(r'\*', ', '.join(undefined_name), line)


def filter_unused_import(line, unused_module, remove_all_unused_imports,
                         imports, previous_line=''):
    """Return line if used, otherwise return None."""
    # Ignore doctests.
    if line.lstrip().startswith('>'):
        return line

    if multiline_import(line, previous_line):
        filt = FilterMultilineImport(line, unused_module,
                                     remove_all_unused_imports,
                                     imports, previous_line)
        return filt()

    is_from_import = line.lstrip().startswith('from')

    if ',' in line and not is_from_import:
        return break_up_import(line)

    package = extract_package_name(line)
    if not remove_all_unused_imports and package not in imports:
        return line

    if ',' in line:
        assert is_from_import
        return filter_from_import(line, unused_module)
    else:
        # We need to replace import with "pass" in case the import is the
        # only line inside a block. For example,
        # "if True:\n    import os". In such cases, if the import is
        # removed, the block will be left hanging with no body.
        return (get_indentation(line) +
                'pass' +
                get_line_ending(line))


def filter_unused_variable(line, previous_line=''):
    """Return line if used, otherwise return None."""
    if re.match(EXCEPT_REGEX, line):
        return re.sub(r' as \w+:$', ':', line, count=1)
    elif multiline_statement(line, previous_line):
        return line
    elif line.count('=') == 1:
        split_line = line.split('=')
        assert len(split_line) == 2
        value = split_line[1].lstrip()
        if ',' in split_line[0]:
            return line

        if is_literal_or_name(value):
            # Rather than removing the line, replace with it "pass" to avoid
            # a possible hanging block with no body.
            value = 'pass' + get_line_ending(line)

        return get_indentation(line) + value
    else:
        return line


def filter_duplicate_key(line, message, line_number, marked_line_numbers,
                         source, previous_line=''):
    """Return '' if first occurrence of the key otherwise return `line`."""
    if marked_line_numbers and line_number == sorted(marked_line_numbers)[0]:
        return ''

    return line


def dict_entry_has_key(line, key):
    """Return True if `line` is a dict entry that uses `key`.

    Return False for multiline cases where the line should not be removed by
    itself.

    """
    if '#' in line:
        return False

    result = re.match(r'\s*(.*)\s*:\s*(.*),\s*$', line)
    if not result:
        return False

    try:
        candidate_key = ast.literal_eval(result.group(1))
    except (SyntaxError, ValueError):
        return False

    if multiline_statement(result.group(2)):
        return False

    return candidate_key == key


def is_literal_or_name(value):
    """Return True if value is a literal or a name."""
    try:
        ast.literal_eval(value)
        return True
    except (SyntaxError, ValueError):
        pass

    if value.strip() in ['dict()', 'list()', 'set()']:
        return True

    # Support removal of variables on the right side. But make sure
    # there are no dots, which could mean an access of a property.
    return re.match(r'^\w+\s*$', value)


def useless_pass_line_numbers(source):
    """Yield line numbers of unneeded "pass" statements."""
    sio = io.StringIO(source)
    previous_token_type = None
    last_pass_row = None
    last_pass_indentation = None
    previous_line = ''
    for token in tokenize.generate_tokens(sio.readline):
        token_type = token[0]
        start_row = token[2][0]
        line = token[4]

        is_pass = (token_type == tokenize.NAME and line.strip() == 'pass')

        # Leading "pass".
        if (start_row - 1 == last_pass_row and
                get_indentation(line) == last_pass_indentation and
                token_type in ATOMS and
                not is_pass):
            yield start_row - 1

        if is_pass:
            last_pass_row = start_row
            last_pass_indentation = get_indentation(line)

        # Trailing "pass".
        if (is_pass and
                previous_token_type != tokenize.INDENT and
                not previous_line.rstrip().endswith('\\')):
            yield start_row

        previous_token_type = token_type
        previous_line = line


def filter_useless_pass(source):
    """Yield code with useless "pass" lines removed."""
    try:
        marked_lines = frozenset(useless_pass_line_numbers(source))
    except (SyntaxError, tokenize.TokenError):
        marked_lines = frozenset()

    sio = io.StringIO(source)
    for line_number, line in enumerate(sio.readlines(), start=1):
        if line_number not in marked_lines:
            yield line


def get_indentation(line):
    """Return leading whitespace."""
    if line.strip():
        non_whitespace_index = len(line) - len(line.lstrip())
        return line[:non_whitespace_index]
    else:
        return ''


def get_line_ending(line):
    """Return line ending."""
    non_whitespace_index = len(line.rstrip()) - len(line)
    if not non_whitespace_index:
        return ''
    else:
        return line[non_whitespace_index:]


def fix_code(source, additional_imports=None, expand_star_imports=False,
             remove_all_unused_imports=False, remove_duplicate_keys=False,
             remove_unused_variables=False, ignore_init_module_imports=False):
    """Return code with all filtering run on it."""
    if not source:
        return source

    # pyflakes does not handle "nonlocal" correctly.
    if 'nonlocal' in source:
        remove_unused_variables = False

    filtered_source = None
    while True:
        filtered_source = ''.join(
            filter_useless_pass(''.join(
                filter_code(
                    source,
                    additional_imports=additional_imports,
                    expand_star_imports=expand_star_imports,
                    remove_all_unused_imports=remove_all_unused_imports,
                    remove_duplicate_keys=remove_duplicate_keys,
                    remove_unused_variables=remove_unused_variables,
                    ignore_init_module_imports=ignore_init_module_imports,
                ))))

        if filtered_source == source:
            break
        source = filtered_source

    return filtered_source


def fix_file(filename, args, standard_out=None):
    """Run fix_code() on a file."""
    if standard_out is None:
        standard_out = sys.stdout
    encoding = detect_encoding(filename)
    with open_with_encoding(filename, encoding=encoding) as input_file:
        return _fix_file(input_file, filename, args, args.write_to_stdout,
                         standard_out, encoding=encoding)


def _fix_file(input_file, filename, args, write_to_stdout, standard_out,
              encoding=None):
    source = input_file.read()
    original_source = source

    isInitFile = os.path.basename(filename) == '__init__.py'

    if args["ignore_init_module_imports"] and isInitFile:
        ignore_init_module_imports = True
    else:
        ignore_init_module_imports = False

    filtered_source = fix_code(
        source,
        additional_imports=args["imports"].split(',') if args["imports"] else None,
        expand_star_imports=args["expand_star_imports"],
        remove_all_unused_imports=args["remove_all_unused_imports"],
        remove_duplicate_keys=args["remove_duplicate_keys"],
        remove_unused_variables=args["remove_unused_variables"],
        ignore_init_module_imports=ignore_init_module_imports,
    )

    if original_source != filtered_source:
        if args["check"]:
            standard_out.write(
                f'{filename}: Unused imports/variables detected\n',
            )
            sys.exit(1)
<<<<<<< HEAD
        if args["in_place"]:
=======
        if write_to_stdout:
            standard_out.write(filtered_source)
        elif args.in_place:
>>>>>>> 6d96c055
            with open_with_encoding(filename, mode='w',
                                    encoding=encoding) as output_file:
                output_file.write(filtered_source)
            _LOGGER.info('Fixed %s', filename)
        else:
            diff = get_diff_text(
                io.StringIO(original_source).readlines(),
                io.StringIO(filtered_source).readlines(),
                filename)
            standard_out.write(''.join(diff))
    elif write_to_stdout:
        standard_out.write(filtered_source)
    else:
<<<<<<< HEAD
        if args["check"]:
=======
        if args.check and not args.quiet:
>>>>>>> 6d96c055
            standard_out.write('No issues detected!\n')
        else:
            _LOGGER.debug('Clean %s: nothing to fix', filename)


def open_with_encoding(filename, encoding, mode='r',
                       limit_byte_check=-1):
    """Return opened file with a specific encoding."""
    if not encoding:
        encoding = detect_encoding(filename, limit_byte_check=limit_byte_check)

    return open(filename, mode=mode, encoding=encoding,
                newline='')  # Preserve line endings


def detect_encoding(filename, limit_byte_check=-1):
    """Return file encoding."""
    try:
        with open(filename, 'rb') as input_file:
            encoding = _detect_encoding(input_file.readline)

            # Check for correctness of encoding.
            with open_with_encoding(filename, encoding) as input_file:
                input_file.read(limit_byte_check)

        return encoding
    except (LookupError, SyntaxError, UnicodeDecodeError):
        return 'latin-1'


def _detect_encoding(readline):
    """Return file encoding."""
    try:
        encoding = tokenize.detect_encoding(readline)[0]
        return encoding
    except (LookupError, SyntaxError, UnicodeDecodeError):
        return 'latin-1'


def get_diff_text(old, new, filename):
    """Return text of unified diff between old and new."""
    newline = '\n'
    diff = difflib.unified_diff(
        old, new,
        'original/' + filename,
        'fixed/' + filename,
        lineterm=newline)

    text = ''
    for line in diff:
        text += line

        # Work around missing newline (http://bugs.python.org/issue2142).
        if not line.endswith(newline):
            text += newline + r'\ No newline at end of file' + newline

    return text


def _split_comma_separated(string):
    """Return a set of strings."""
    return {text.strip() for text in string.split(',') if text.strip()}


def is_python_file(filename):
    """Return True if filename is Python file."""
    if filename.endswith('.py'):
        return True

    try:
        with open_with_encoding(
                filename,
                None,
                limit_byte_check=MAX_PYTHON_FILE_DETECTION_BYTES) as f:
            text = f.read(MAX_PYTHON_FILE_DETECTION_BYTES)
            if not text:
                return False
            first_line = text.splitlines()[0]
    except (OSError, IndexError):
        return False

    if not PYTHON_SHEBANG_REGEX.match(first_line):
        return False

    return True


def is_exclude_file(filename, exclude):
    """Return True if file matches exclude pattern."""
    base_name = os.path.basename(filename)

    if base_name.startswith('.'):
        return True

    for pattern in exclude:
        if fnmatch.fnmatch(base_name, pattern):
            return True
        if fnmatch.fnmatch(filename, pattern):
            return True
    return False


def match_file(filename, exclude):
    """Return True if file is okay for modifying/recursing."""
    if is_exclude_file(filename, exclude):
        _LOGGER.debug('Skipped %s: matched to exclude pattern', filename)
        return False

    if not os.path.isdir(filename) and not is_python_file(filename):
        return False

    return True


def find_files(filenames, recursive, exclude):
    """Yield filenames."""
    while filenames:
        name = filenames.pop(0)
        if recursive and os.path.isdir(name):
            for root, directories, children in os.walk(name):
                filenames += [os.path.join(root, f) for f in children
                              if match_file(os.path.join(root, f),
                                            exclude)]
                directories[:] = [d for d in directories
                                  if match_file(os.path.join(root, d),
                                                exclude)]
        else:
            if not is_exclude_file(name, exclude):
                yield name
            else:
                _LOGGER.debug('Skipped %s: matched to exclude pattern', name)


def _main(argv, standard_out, standard_error, standard_input=None):
    """Return exit status.

    0 means no error.
    """
    import argparse
    parser = argparse.ArgumentParser(description=__doc__, prog='autoflake')
    parser.add_argument('-c', '--check', action='store_true',
                        help='return error code if changes are needed')
    parser.add_argument('-r', '--recursive', action='store_true',
                        help='drill down directories recursively')
    parser.add_argument('-j', '--jobs', type=int, metavar='n', default=0,
                        help='number of parallel jobs; '
                             'match CPU count if value is 0 (default: 0)')
    parser.add_argument('--exclude', metavar='globs',
                        help='exclude file/directory names that match these '
                             'comma-separated globs')
    parser.add_argument('--imports',
                        help='by default, only unused standard library '
                             'imports are removed; specify a comma-separated '
                             'list of additional modules/packages')
    parser.add_argument('--expand-star-imports', action='store_true',
                        help='expand wildcard star imports with undefined '
                             'names; this only triggers if there is only '
                             'one star import in the file; this is skipped if '
                             'there are any uses of `__all__` or `del` in the '
                             'file')
    parser.add_argument('--remove-all-unused-imports', action='store_true',
                        help='remove all unused imports (not just those from '
                             'the standard library)')
    parser.add_argument('--ignore-init-module-imports', action='store_true',
                        help='exclude __init__.py when removing unused '
                             'imports')
    parser.add_argument('--remove-duplicate-keys', action='store_true',
                        help='remove all duplicate keys in objects')
    parser.add_argument('--remove-unused-variables', action='store_true',
                        help='remove unused variables')
    parser.add_argument('--version', action='version',
                        version='%(prog)s ' + __version__)
    parser.add_argument('--quiet', action='store_true',
                        help='Suppress output if there are no issues')
    parser.add_argument('-v', '--verbose', action='count', dest='verbosity',
                        default=0, help='print more verbose logs (you can '
                                        'repeat `-v` to make it more verbose)')
    parser.add_argument('--stdin-display-name', dest='stdin_display_name',
                        default='stdin',
                        help='the name used when processing input from stdin')
    parser.add_argument('files', nargs='+', help='files to format')

    group = parser.add_mutually_exclusive_group()
    group.add_argument('-i', '--in-place', action='store_true',
                       help='make changes to files instead of printing diffs')
    group.add_argument('-s', '--stdout', action='store_true',
                       dest='write_to_stdout',
                       help=('print changed text to stdout. defaults to true '
                             'when formatting stdin, or to false otherwise'))

    args = parser.parse_args(argv[1:])

    if standard_error is None:
        _LOGGER.addHandler(logging.NullHandler())
    else:
        _LOGGER.addHandler(logging.StreamHandler(standard_error))
        loglevels = [logging.WARNING, logging.INFO, logging.DEBUG]
        try:
            loglevel = loglevels[args.verbosity]
        except IndexError:  # Too much -v
            loglevel = loglevels[-1]
        _LOGGER.setLevel(loglevel)

    if args.remove_all_unused_imports and args.imports:
        _LOGGER.error('Using both --remove-all and --imports is redundant')
        return 1

    if args.exclude:
        args.exclude = _split_comma_separated(args.exclude)
    else:
        args.exclude = set()

    filenames = list(set(args.files))
    failure = False
<<<<<<< HEAD

    # convert argparse namespace to a dict
    args = vars(args)
    files = list(find_files(filenames, args["recursive"], args["exclude"]))
    if args["jobs"] == 1 or len(files) == 1 or os.cpu_count() == 1:
        for name in files:
            try:
                fix_file(name, args=args, standard_out=standard_out)
            except IOError as exception:
                _LOGGER.error(unicode(exception))
                failure = True
    else:
        import multiprocessing

        with multiprocessing.Pool(args["jobs"] or None) as pool:
            futs = []
            for name in files:
                fut = pool.apply_async(fix_file, args=(name, args))
                futs.append(fut)
            for fut in futs:
                try:
                    fut.get()
                except Exception as exception:
                    _LOGGER.error(unicode(exception))
                    failure = True
=======
    for name in find_files(filenames, args.recursive, args.exclude):
        if name == '-':
            _fix_file(standard_input, args.stdin_display_name,
                      args=args, write_to_stdout=True,
                      standard_out=standard_out)
        else:
            try:
                fix_file(name, args=args, standard_out=standard_out)
            except OSError as exception:
                _LOGGER.error(str(exception))
                failure = True
>>>>>>> 6d96c055

    return 1 if failure else 0


def main():
    """Command-line entry point."""
    try:
        # Exit on broken pipe.
        signal.signal(signal.SIGPIPE, signal.SIG_DFL)
    except AttributeError:  # pragma: no cover
        # SIGPIPE is not available on Windows.
        pass

    try:
        return _main(sys.argv,
                     standard_out=sys.stdout,
                     standard_error=sys.stderr,
                     standard_input=sys.stdin)
    except KeyboardInterrupt:  # pragma: no cover
        return 2  # pragma: no cover


if __name__ == '__main__':
    sys.exit(main())<|MERGE_RESOLUTION|>--- conflicted
+++ resolved
@@ -785,7 +785,7 @@
         standard_out = sys.stdout
     encoding = detect_encoding(filename)
     with open_with_encoding(filename, encoding=encoding) as input_file:
-        return _fix_file(input_file, filename, args, args.write_to_stdout,
+        return _fix_file(input_file, filename, args, args["write_to_stdout"],
                          standard_out, encoding=encoding)
 
 
@@ -817,13 +817,9 @@
                 f'{filename}: Unused imports/variables detected\n',
             )
             sys.exit(1)
-<<<<<<< HEAD
-        if args["in_place"]:
-=======
         if write_to_stdout:
             standard_out.write(filtered_source)
-        elif args.in_place:
->>>>>>> 6d96c055
+        elif args["in_place"]:
             with open_with_encoding(filename, mode='w',
                                     encoding=encoding) as output_file:
                 output_file.write(filtered_source)
@@ -837,11 +833,7 @@
     elif write_to_stdout:
         standard_out.write(filtered_source)
     else:
-<<<<<<< HEAD
-        if args["check"]:
-=======
-        if args.check and not args.quiet:
->>>>>>> 6d96c055
+        if args["check"] and not args["quiet"]:
             standard_out.write('No issues detected!\n')
         else:
             _LOGGER.debug('Clean %s: nothing to fix', filename)
@@ -1054,24 +1046,36 @@
     else:
         args.exclude = set()
 
+    if args.jobs < 1:
+        # Do not import multiprocessing globally in case it is not supported
+        # on the platform.
+        import multiprocessing
+        args.jobs = multiprocessing.cpu_count()
+
     filenames = list(set(args.files))
     failure = False
-<<<<<<< HEAD
-
-    # convert argparse namespace to a dict
+
+    # convert argparse namespace to a dict so that it can be serialized
+    # by multiprocessing
     args = vars(args)
     files = list(find_files(filenames, args["recursive"], args["exclude"]))
-    if args["jobs"] == 1 or len(files) == 1 or os.cpu_count() == 1:
+    if args["jobs"] == 1 or len(files) == 1 or os.cpu_count() == 1 or \
+            '-' in files or standard_out is not None:
         for name in files:
-            try:
-                fix_file(name, args=args, standard_out=standard_out)
-            except IOError as exception:
-                _LOGGER.error(unicode(exception))
-                failure = True
+            if name == '-':
+                _fix_file(standard_input, args["stdin_display_name"],
+                          args=args, write_to_stdout=True,
+                          standard_out=standard_out or sys.stdout)
+            else:
+                try:
+                    fix_file(name, args=args, standard_out=standard_out)
+                except OSError as exception:
+                    _LOGGER.error(str(exception))
+                    failure = True
     else:
         import multiprocessing
 
-        with multiprocessing.Pool(args["jobs"] or None) as pool:
+        with multiprocessing.Pool(args["jobs"]) as pool:
             futs = []
             for name in files:
                 fut = pool.apply_async(fix_file, args=(name, args))
@@ -1079,22 +1083,9 @@
             for fut in futs:
                 try:
                     fut.get()
-                except Exception as exception:
-                    _LOGGER.error(unicode(exception))
+                except OSError as exception:
+                    _LOGGER.error(str(exception))
                     failure = True
-=======
-    for name in find_files(filenames, args.recursive, args.exclude):
-        if name == '-':
-            _fix_file(standard_input, args.stdin_display_name,
-                      args=args, write_to_stdout=True,
-                      standard_out=standard_out)
-        else:
-            try:
-                fix_file(name, args=args, standard_out=standard_out)
-            except OSError as exception:
-                _LOGGER.error(str(exception))
-                failure = True
->>>>>>> 6d96c055
 
     return 1 if failure else 0
 
@@ -1110,7 +1101,7 @@
 
     try:
         return _main(sys.argv,
-                     standard_out=sys.stdout,
+                     standard_out=None,
                      standard_error=sys.stderr,
                      standard_input=sys.stdin)
     except KeyboardInterrupt:  # pragma: no cover
